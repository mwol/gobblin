--- conflicted
+++ resolved
@@ -56,12 +56,8 @@
 
   private static final Logger LOG = LoggerFactory.getLogger(AbstractJobLauncher.class);
 
-<<<<<<< HEAD
   public static final String TASK_STATE_STORE_TABLE_SUFFIX = ".tst";
-  protected static final String JOB_STATE_STORE_TABLE_SUFFIX = ".jst";
-
-=======
->>>>>>> 6933ad73
+
   // Job configuration properties
   protected final Properties jobProps;
 
@@ -450,116 +446,6 @@
   }
 
   /**
-<<<<<<< HEAD
-   * Store job execution information into the job history store.
-   */
-  private void storeJobExecutionInfo() {
-    if (this.jobContext.getJobHistoryStoreOptional().isPresent()) {
-      try {
-        this.jobContext.getJobHistoryStoreOptional().get().put(this.jobContext.getJobState().toJobExecutionInfo());
-      } catch (IOException ioe) {
-        LOG.error("Failed to write job execution information to the job history store: " + ioe, ioe);
-      }
-    }
-  }
-
-  /**
-   * Set final {@link JobState} of the given job.
-   */
-  private void setFinalJobState(JobState jobState) {
-    jobState.setEndTime(System.currentTimeMillis());
-    jobState.setDuration(jobState.getEndTime() - jobState.getStartTime());
-
-    for (TaskState taskState : jobState.getTaskStates()) {
-      // Set fork.branches explicitly here so the rest job flow can pick it up
-      jobState.setProp(ConfigurationKeys.FORK_BRANCHES_KEY,
-          taskState.getPropAsInt(ConfigurationKeys.FORK_BRANCHES_KEY, 1));
-
-      // Determine the final job state based on the task states and the job commit policy.
-      // If COMMIT_ON_FULL_SUCCESS is used, the job is considered failed if any task failed.
-      // On the other hand, if COMMIT_ON_PARTIAL_SUCCESS is used, the job is considered
-      // successful even if some tasks failed.
-      if (taskState.getWorkingState() != WorkUnitState.WorkingState.SUCCESSFUL
-          && this.jobContext.getJobCommitPolicy() == JobCommitPolicy.COMMIT_ON_FULL_SUCCESS) {
-        LOG.info(String.format("Task %s completed with state %s; setting job state to %s as not all tasks "
-            + "completed successfully.", taskState.getTaskId(), taskState.getWorkingState().toString(),
-            JobState.RunningState.FAILED));
-        jobState.setState(JobState.RunningState.FAILED);
-        break;
-      }
-    }
-
-    if (jobState.getState() == JobState.RunningState.SUCCESSFUL) {
-      // Reset the failure count if the job successfully completed
-      jobState.setProp(ConfigurationKeys.JOB_FAILURES_KEY, 0);
-    }
-
-    if (jobState.getState() == JobState.RunningState.FAILED) {
-      // Increment the failure count by 1 if the job failed
-      int failures = jobState.getPropAsInt(ConfigurationKeys.JOB_FAILURES_KEY, 0) + 1;
-      jobState.setProp(ConfigurationKeys.JOB_FAILURES_KEY, failures);
-    }
-  }
-
-  /**
-   * Check if it is OK to commit the output data of the job.
-   */
-  private boolean canCommit(JobCommitPolicy commitPolicy, JobState jobState) {
-    // Only commit job data if 1) COMMIT_ON_PARTIAL_SUCCESS is used,
-    // or 2) COMMIT_ON_FULL_SUCCESS is used and the job has succeeded.
-    return commitPolicy == JobCommitPolicy.COMMIT_ON_PARTIAL_SUCCESS ||
-        (commitPolicy == JobCommitPolicy.COMMIT_ON_FULL_SUCCESS &&
-            jobState.getState() == JobState.RunningState.SUCCESSFUL);
-  }
-
-  /**
-   * Commit the job's output data.
-   */
-  @SuppressWarnings("unchecked")
-  private void commitJob(JobState jobState) throws Exception {
-    LOG.info(String.format("Publishing data of job %s with commit policy %s", this.jobContext.getJobId(),
-        this.jobContext.getJobCommitPolicy().name()));
-
-    Closer closer = Closer.create();
-    try {
-      Class<? extends DataPublisher> dataPublisherClass = (Class<? extends DataPublisher>) Class.forName(
-          jobState.getProp(ConfigurationKeys.DATA_PUBLISHER_TYPE, ConfigurationKeys.DEFAULT_DATA_PUBLISHER_TYPE));
-      Constructor<? extends DataPublisher> dataPublisherConstructor = dataPublisherClass.getConstructor(State.class);
-      DataPublisher publisher = closer.register(dataPublisherConstructor.newInstance(jobState));
-      publisher.initialize();
-      publisher.publish(jobState.getTaskStates());
-    } catch (Throwable t) {
-      throw closer.rethrow(t);
-    } finally {
-      closer.close();
-    }
-
-    // Set the job state to COMMITTED upon successful commit
-    jobState.setState(JobState.RunningState.COMMITTED);
-  }
-
-  /**
-   * Persist job state of a completed job.
-   */
-  private void persistJobState(JobState jobState) throws IOException {
-    for (TaskState taskState : jobState.getTaskStates()) {
-      // Backoff the actual high watermark to the low watermark for each task that has not been committed
-      if (taskState.getWorkingState() != WorkUnitState.WorkingState.COMMITTED) {
-        taskState.backoffActualHighWatermark();
-      }
-    }
-
-    String jobName = jobState.getJobName();
-    String jobId = jobState.getJobId();
-    LOG.info("Persisting job state of job " + jobId);
-    this.jobContext.getJobStateStore().put(jobName, jobId + JOB_STATE_STORE_TABLE_SUFFIX, jobState);
-    this.jobContext.getJobStateStore().createAlias(jobName, jobId + JOB_STATE_STORE_TABLE_SUFFIX,
-        "current" + JOB_STATE_STORE_TABLE_SUFFIX);
-  }
-
-  /**
-=======
->>>>>>> 6933ad73
    * Cleanup the job's task staging data. This is not doing anything in case job succeeds
    * and data is successfully committed because the staging data has already been moved
    * to the job output directory. But in case the job fails and data is not committed,
