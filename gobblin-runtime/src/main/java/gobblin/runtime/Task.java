--- conflicted
+++ resolved
@@ -30,7 +30,6 @@
 import gobblin.fork.Copyable;
 import gobblin.fork.ForkOperator;
 import gobblin.instrumented.extractor.InstrumentedExtractorDecorator;
-import gobblin.metrics.GobblinMetrics;
 import gobblin.qualitychecker.row.RowLevelPolicyCheckResults;
 import gobblin.qualitychecker.row.RowLevelPolicyChecker;
 import gobblin.source.extractor.Extractor;
@@ -75,10 +74,6 @@
   private final TaskStateTracker taskStateTracker;
   private final TaskExecutor taskExecutor;
   private final Optional<CountDownLatch> countDownLatch;
-<<<<<<< HEAD
-  private final Optional<TaskMetrics> taskMetricsOptional;
-=======
->>>>>>> 6265df00
 
   private final List<Optional<Fork>> forks = Lists.newArrayList();
 
@@ -97,23 +92,12 @@
   public Task(TaskContext context, TaskStateTracker taskStateTracker, TaskExecutor taskExecutor,
       Optional<CountDownLatch> countDownLatch) {
     this.taskContext = context;
-<<<<<<< HEAD
-
-=======
->>>>>>> 6265df00
     this.taskState = context.getTaskState();
     this.jobId = this.taskState.getJobId();
     this.taskId = this.taskState.getTaskId();
     this.taskStateTracker = taskStateTracker;
     this.taskExecutor = taskExecutor;
     this.countDownLatch = countDownLatch;
-
-    if (GobblinMetrics.isEnabled(this.taskState)) {
-      this.taskMetricsOptional = Optional.of(TaskMetrics.get(this.taskState));
-      this.taskContext.setMetricsContextName(this.taskMetricsOptional.get().getName());
-    } else {
-      this.taskMetricsOptional = Optional.absent();
-    }
   }
 
   @Override
