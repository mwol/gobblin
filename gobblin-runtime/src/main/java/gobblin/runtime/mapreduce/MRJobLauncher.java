/* (c) 2014 LinkedIn Corp. All rights reserved.
 *
 * Licensed under the Apache License, Version 2.0 (the "License"); you may not use
 * this file except in compliance with the License. You may obtain a copy of the
 * License at  http://www.apache.org/licenses/LICENSE-2.0
 *
 * Unless required by applicable law or agreed to in writing, software distributed
 * under the License is distributed on an "AS IS" BASIS, WITHOUT WARRANTIES OR
 * CONDITIONS OF ANY KIND, either express or implied.
 */

package gobblin.runtime.mapreduce;

import java.io.BufferedWriter;
import java.io.DataInputStream;
import java.io.DataOutputStream;
import java.io.IOException;
import java.io.InputStream;
import java.io.OutputStream;
import java.io.OutputStreamWriter;
import java.io.Writer;
import java.net.URI;
import java.util.List;
import java.util.Properties;
import java.util.concurrent.CountDownLatch;
import java.util.concurrent.TimeUnit;
import java.util.concurrent.TimeoutException;

import org.apache.hadoop.conf.Configuration;
import org.apache.hadoop.filecache.DistributedCache;
import org.apache.hadoop.fs.FileStatus;
import org.apache.hadoop.fs.FileSystem;
import org.apache.hadoop.fs.LocalFileSystem;
import org.apache.hadoop.fs.Path;
import org.apache.hadoop.fs.PathFilter;
import org.apache.hadoop.io.LongWritable;
import org.apache.hadoop.io.NullWritable;
import org.apache.hadoop.io.SequenceFile;
import org.apache.hadoop.io.Text;
import org.apache.hadoop.mapreduce.Counter;
import org.apache.hadoop.mapreduce.CounterGroup;
import org.apache.hadoop.mapreduce.Counters;
import org.apache.hadoop.mapreduce.Job;
import org.apache.hadoop.mapreduce.Mapper;
import org.apache.hadoop.mapreduce.lib.input.NLineInputFormat;
import org.apache.hadoop.mapreduce.lib.output.SequenceFileOutputFormat;
import org.slf4j.Logger;
import org.slf4j.LoggerFactory;

import com.codahale.metrics.Timer;
import com.google.common.base.Optional;
import com.google.common.base.Splitter;
import com.google.common.collect.Lists;
import com.google.common.io.Closer;
import com.google.common.util.concurrent.ServiceManager;

import gobblin.configuration.ConfigurationKeys;
import gobblin.configuration.WorkUnitState;
import gobblin.instrumented.Instrumented;
import gobblin.metastore.FsStateStore;
import gobblin.metastore.StateStore;
import gobblin.metrics.GobblinMetrics;
import gobblin.runtime.AbstractJobLauncher;
import gobblin.runtime.FileBasedJobLock;
import gobblin.runtime.JobLauncher;
import gobblin.runtime.JobLock;
import gobblin.runtime.JobState;
import gobblin.runtime.Task;
import gobblin.runtime.TaskExecutor;
import gobblin.runtime.TaskState;
import gobblin.runtime.TaskStateTracker;
import gobblin.runtime.util.JobMetrics;
import gobblin.runtime.util.MetricGroup;
import gobblin.runtime.util.MetricNames;
import gobblin.source.workunit.MultiWorkUnit;
import gobblin.source.workunit.WorkUnit;
import gobblin.util.JobLauncherUtils;


/**
 * An implementation of {@link JobLauncher} that launches a Gobblin job as a Hadoop MR job.
 *
 * <p>
 *     The basic idea of this implementation is to use mappers as containers to run tasks.
 *     In the Hadoop MP job, each mapper is responsible for executing one or more tasks.
 *     A mapper uses its input to get the paths of the files storing serialized work units,
 *     deserializes the work units and creates tasks, and executes the tasks in a thread
 *     pool. {@link TaskExecutor} and {@link Task} remain the same as in local single-node
 *     mode. Each mapper writes out task states upon task completion.
 * </p>
 *
 * @author ynli
 */
public class MRJobLauncher extends AbstractJobLauncher {

  private static final Logger LOG = LoggerFactory.getLogger(MRJobLauncher.class);

  private static final String JOB_NAME_PREFIX = "Gobblin-";

  private static final String WORK_UNIT_FILE_EXTENSION = ".wu";
  private static final String MULTI_WORK_UNIT_FILE_EXTENSION = ".mwu";

  private static final Splitter SPLITTER = Splitter.on(',').omitEmptyStrings().trimResults();

  private final Configuration conf;
  private final FileSystem fs;
  private final Job job;
  private final Path mrJobDir;

  public MRJobLauncher(Properties sysProps, Properties jobProps)
      throws Exception {
    this(sysProps, jobProps, new Configuration());
  }

  public MRJobLauncher(Properties properties, Properties jobProps, Configuration conf)
      throws Exception {
    super(properties, jobProps);

    this.conf = conf;

    // Add job config properties that also contains all framework config properties
    for (String name : this.jobProps.stringPropertyNames()) {
      this.conf.set(name, this.jobProps.getProperty(name));
    }

    // Let the job and all mappers finish even if some mappers fail
    this.conf.set("mapred.max.map.failures.percent", "100"); // For Hadoop 1.x
    this.conf.set("mapreduce.map.failures.maxpercent", "100"); // For Hadoop 2.x

    // Do not cancel delegation tokens after job has completed (HADOOP-7002)
    this.conf.setBoolean("mapreduce.job.complete.cancel.delegation.tokens", false);

    URI fsUri = URI.create(this.sysProps.getProperty(ConfigurationKeys.FS_URI_KEY, ConfigurationKeys.LOCAL_FS_URI));
    this.fs = FileSystem.get(fsUri, conf);

    this.mrJobDir = new Path(this.jobProps.getProperty(ConfigurationKeys.MR_JOB_ROOT_DIR_KEY), jobContext.getJobName());
    if (this.fs.exists(this.mrJobDir)) {
      LOG.warn("Job working directory already exists for job " + jobContext.getJobName());
      this.fs.delete(this.mrJobDir, true);
    }
    this.fs.mkdirs(this.mrJobDir);

    // Add dependent jars/files
    addDependencies();

    // Finally create the Hadoop job after all updates to conf are already made (including
    // adding dependent jars/files to the DistributedCache that also updates the conf)
    this.job = Job.getInstance(this.conf, JOB_NAME_PREFIX + this.jobContext.getJobName());

    startCancellationExecutor();
  }

  @Override
  public void close()
      throws IOException {
    try {
      if (!this.job.isComplete()) {
        LOG.info("Killing the Hadoop MR job for job " + this.jobContext.getJobId());
        this.job.killJob();
      }
    } finally {
      super.close();
    }
  }

  @Override
  protected void runWorkUnits(List<WorkUnit> workUnits)
      throws Exception {
    String jobName = this.jobContext.getJobName();
    JobState jobState = this.jobContext.getJobState();

    try {
      Optional<Timer.Context> cleanStagingDataTimer =
          Instrumented.timerContext(this.runtimeMetricContext, MetricNames.RunJobTimings.MR_STAGING_DATA_CLEAN);
      // Delete any staging directories that already exist before the Hadoop MR job starts
      JobLauncherUtils.cleanStagingData(JobLauncherUtils.flattenWorkUnits(workUnits), LOG);
      Instrumented.endTimer(cleanStagingDataTimer);

      Path jobOutputPath = prepareHadoopJob(workUnits);
      LOG.info("Launching Hadoop MR job " + this.job.getJobName());
      this.job.submit();

      // Set job tracking URL to the Hadoop job tracking URL if it is not set yet
      if (!jobState.contains(ConfigurationKeys.JOB_TRACKING_URL_KEY)) {
        jobState.setProp(ConfigurationKeys.JOB_TRACKING_URL_KEY, this.job.getTrackingURL());
      }

      Optional<Timer.Context> runMRJobTimer =
          Instrumented.timerContext(this.runtimeMetricContext, MetricNames.RunJobTimings.MR_JOB_RUN);
      LOG.info(String.format("Waiting for Hadoop MR job %s to complete", this.job.getJobID()));
      this.job.waitForCompletion(true);
      Instrumented.endTimer(runMRJobTimer);

      if (this.cancellationRequested) {
        // Wait for the cancellation execution if it has been requested
        synchronized (this.cancellationExecution) {
          if (this.cancellationExecuted) {
            return;
          }
        }
      }

      jobState.setState(this.job.isSuccessful() ? JobState.RunningState.SUCCESSFUL : JobState.RunningState.FAILED);
      // Collect the output task states and add them to the job state
      jobState.addTaskStates(
          collectOutput(new Path(jobOutputPath, this.jobProps.getProperty(ConfigurationKeys.JOB_ID_KEY))));

      // Create a metrics set for this job run from the Hadoop counters.
      // The metrics set is to be persisted to the metrics store later.
      countersToMetrics(this.job.getCounters(),
          JobMetrics.get(jobName, this.jobProps.getProperty(ConfigurationKeys.JOB_ID_KEY)));
    } finally {
      cleanUpWorkingDirectory();
    }
  }

  @Override
  protected JobLock getJobLock()
      throws IOException {
    return new FileBasedJobLock(this.fs, this.jobProps.getProperty(ConfigurationKeys.JOB_LOCK_DIR_KEY),
        this.jobContext.getJobName());
  }

  @Override
  protected void executeCancellation() {
    try {
      if (!this.job.isComplete()) {
        LOG.info("Killing the Hadoop MR job for job " + this.jobContext.getJobId());
        this.job.killJob();
      }
    } catch (IllegalStateException ise) {
      LOG.error("The Hadoop MR job has not started for job " + this.jobContext.getJobId());
    } catch (IOException ioe) {
      LOG.error("Failed to kill the Hadoop MR job for job " + this.jobContext.getJobId());
    }
  }

  /**
   * Add dependent jars and files.
   */
  private void addDependencies() throws IOException {
<<<<<<< HEAD
=======
    Optional<Timer.Context> distributedCacheSetupTimer =
        Instrumented.timerContext(this.runtimeMetricContext, MetricNames.RunJobTimings.MR_DISTRIBUTED_CACHE_POPULATE);
>>>>>>> 4ec48ef6
    Path jarFileDir = new Path(this.mrJobDir, "_jars");

    // Add framework jars to the classpath for the mappers/reducer
    if (jobProps.containsKey(ConfigurationKeys.FRAMEWORK_JAR_FILES_KEY)) {
      addJars(jarFileDir, jobProps.getProperty(ConfigurationKeys.FRAMEWORK_JAR_FILES_KEY));
    }

    // Add job-specific jars to the classpath for the mappers
    if (jobProps.containsKey(ConfigurationKeys.JOB_JAR_FILES_KEY)) {
      addJars(jarFileDir, jobProps.getProperty(ConfigurationKeys.JOB_JAR_FILES_KEY));
    }

    // Add other files (if any) the job depends on to DistributedCache
    if (jobProps.containsKey(ConfigurationKeys.JOB_LOCAL_FILES_KEY)) {
      addLocalFiles(new Path(this.mrJobDir, "_files"), jobProps.getProperty(ConfigurationKeys.JOB_LOCAL_FILES_KEY));
    }

    // Add files (if any) already on HDFS that the job depends on to DistributedCache
    if (jobProps.containsKey(ConfigurationKeys.JOB_HDFS_FILES_KEY)) {
      addHDFSFiles(jobProps.getProperty(ConfigurationKeys.JOB_HDFS_FILES_KEY));
    }
<<<<<<< HEAD
  }
=======
    Instrumented.endTimer(distributedCacheSetupTimer);
  }

  /**
   * Prepare the Hadoop MR job, including configuring the job and setting up the input/output paths.
   */
  private Path prepareHadoopJob(List<WorkUnit> workUnits)
      throws IOException {
    Optional<Timer.Context> setupMRJobTimer =
        Instrumented.timerContext(this.runtimeMetricContext, MetricNames.RunJobTimings.MR_JOB_SETUP);
>>>>>>> 4ec48ef6

  /**
   * Prepare the Hadoop MR job, including configuring the job and setting up the input/output paths.
   */
  private Path prepareHadoopJob(List<WorkUnit> workUnits)
      throws IOException {
    this.job.setJarByClass(MRJobLauncher.class);
    this.job.setMapperClass(TaskRunner.class);

    // The job is mapper-only
    this.job.setNumReduceTasks(0);

    this.job.setInputFormatClass(NLineInputFormat.class);
    this.job.setOutputFormatClass(GobblinOutputFormat.class);
    this.job.setMapOutputKeyClass(NullWritable.class);
    this.job.setMapOutputValueClass(NullWritable.class);

    // Turn off speculative execution
    this.job.setSpeculativeExecution(false);

    // Job input path is where input work unit files are stored
    Path jobInputPath = new Path(this.mrJobDir, "input");

    // Prepare job input
    Path jobInputFile = prepareJobInput(jobInputPath, workUnits);
    NLineInputFormat.addInputPath(this.job, jobInputFile);

    // Job output path is where serialized task states are stored
    Path jobOutputPath = new Path(this.mrJobDir, "output");
    SequenceFileOutputFormat.setOutputPath(this.job, jobOutputPath);

    if (this.jobProps.containsKey(ConfigurationKeys.MR_JOB_MAX_MAPPERS_KEY)) {
      // When there is a limit on the number of mappers, each mapper may run
      // multiple tasks if the total number of tasks is larger than the limit.
      int maxMappers = Integer.parseInt(this.jobProps.getProperty(ConfigurationKeys.MR_JOB_MAX_MAPPERS_KEY));
      if (workUnits.size() > maxMappers) {
        int numTasksPerMapper =
            workUnits.size() % maxMappers == 0 ? workUnits.size() / maxMappers : workUnits.size() / maxMappers + 1;
        NLineInputFormat.setNumLinesPerSplit(this.job, numTasksPerMapper);
      }
    }

    Instrumented.endTimer(setupMRJobTimer);

    return jobOutputPath;
  }

  /**
   * Add framework or job-specific jars to the classpath through DistributedCache
   * so the mappers can use them.
   */
  private void addJars(Path jarFileDir, String jarFileList)
      throws IOException {
    LocalFileSystem lfs = FileSystem.getLocal(this.conf);
    for (String jarFile : SPLITTER.split(jarFileList)) {
      Path srcJarFile = new Path(jarFile);
      FileStatus[] fileStatusList = lfs.globStatus(srcJarFile);
      for (FileStatus status : fileStatusList) {
        // DistributedCache requires absolute path, so we need to use makeQualified.
        Path destJarFile = new Path(this.fs.makeQualified(jarFileDir), status.getPath().getName());
        // Copy the jar file from local file system to HDFS
        this.fs.copyFromLocalFile(status.getPath(), destJarFile);
        // Then add the jar file on HDFS to the classpath
        LOG.info(String.format("Adding %s to classpath", destJarFile));
        DistributedCache.addFileToClassPath(destJarFile, this.conf, this.fs);
      }
    }
  }

  /**
   * Add local non-jar files the job depends on to DistributedCache.
   */
  private void addLocalFiles(Path jobFileDir, String jobFileList)
      throws IOException {
    DistributedCache.createSymlink(this.conf);
    for (String jobFile : SPLITTER.split(jobFileList)) {
      Path srcJobFile = new Path(jobFile);
      // DistributedCache requires absolute path, so we need to use makeQualified.
      Path destJobFile = new Path(this.fs.makeQualified(jobFileDir), srcJobFile.getName());
      // Copy the file from local file system to HDFS
      this.fs.copyFromLocalFile(srcJobFile, destJobFile);
      // Create a URI that is in the form path#symlink
      URI destFileUri = URI.create(destJobFile.toUri().getPath() + "#" + destJobFile.getName());
      LOG.info(String.format("Adding %s to DistributedCache", destFileUri));
      // Finally add the file to DistributedCache with a symlink named after the file name
      DistributedCache.addCacheFile(destFileUri, this.conf);
    }
  }

  /**
   * Add non-jar files already on HDFS that the job depends on to DistributedCache.
   */
  private void addHDFSFiles(String jobFileList)
      throws IOException {
    DistributedCache.createSymlink(this.conf);
    for (String jobFile : SPLITTER.split(jobFileList)) {
      Path srcJobFile = new Path(jobFile);
      // Create a URI that is in the form path#symlink
      URI srcFileUri = URI.create(srcJobFile.toUri().getPath() + "#" + srcJobFile.getName());
      LOG.info(String.format("Adding %s to DistributedCache", srcFileUri));
      // Finally add the file to DistributedCache with a symlink named after the file name
      DistributedCache.addCacheFile(srcFileUri, this.conf);
    }
  }

  /**
   * Prepare the job input.
   * @throws IOException
   */
  private Path prepareJobInput(Path jobInputPath, List<WorkUnit> workUnits) throws IOException {
    Closer closer = Closer.create();
    try {
      // The job input is a file named after the job ID listing all work unit file paths
      Path jobInputFile = new Path(jobInputPath, this.jobContext.getJobId() + ".wulist");
      // Open the job input file
      OutputStream os = closer.register(this.fs.create(jobInputFile));
      Writer osw = closer.register(new OutputStreamWriter(os, ConfigurationKeys.DEFAULT_CHARSET_ENCODING));
      Writer bw = closer.register(new BufferedWriter(osw));

      // Serialize each work unit into a file named after the task ID
      for (WorkUnit workUnit : workUnits) {
        Closer workUnitFileCloser = Closer.create();
        try {
          Path workUnitFile =
              new Path(jobInputPath, workUnit.getProp(ConfigurationKeys.TASK_ID_KEY)
                  + ((workUnit instanceof MultiWorkUnit) ? MULTI_WORK_UNIT_FILE_EXTENSION : WORK_UNIT_FILE_EXTENSION));
          os = workUnitFileCloser.register(this.fs.create(workUnitFile));
          DataOutputStream dos = workUnitFileCloser.register(new DataOutputStream(os));
          workUnit.write(dos);
          // Append the work unit file path to the job input file
          bw.write(workUnitFile.toUri().getPath() + "\n");
        } catch (Throwable t) {
          throw workUnitFileCloser.rethrow(t);
        } finally {
          workUnitFileCloser.close();
        }
      }

      return jobInputFile;
    } catch (Throwable t) {
      throw closer.rethrow(t);
    } finally {
      closer.close();
    }
  }

  /**
   * Collect the output {@link TaskState}s of the job as a list.
   */
  private List<TaskState> collectOutput(Path taskStatePath)
      throws IOException {
    List<TaskState> taskStates = Lists.newArrayList();

    FileStatus[] fileStatuses = this.fs.listStatus(taskStatePath, new PathFilter() {
      @Override
      public boolean accept(Path path) {
        return path.getName().endsWith(TASK_STATE_STORE_TABLE_SUFFIX);
      }
    });
    if (fileStatuses == null || fileStatuses.length == 0) {
      return taskStates;
    }

    for (FileStatus status : fileStatuses) {
      Closer closer = Closer.create();
      try {
        // Read out the task states
        SequenceFile.Reader reader =
            closer.register(new SequenceFile.Reader(this.fs, status.getPath(), this.fs.getConf()));
        Text text = new Text();
        TaskState taskState = new TaskState();
        while (reader.next(text, taskState)) {
          taskStates.add(taskState);
          taskState = new TaskState();
        }
      } catch (Throwable t) {
        throw closer.rethrow(t);
      } finally {
        closer.close();
      }
    }

    LOG.info(String.format("Collected task state of %d completed tasks", taskStates.size()));

    return taskStates;
  }

  /**
   * Cleanup the Hadoop MR working directory.
   */
  private void cleanUpWorkingDirectory() {
    try {
      if (this.fs.exists(this.mrJobDir)) {
        this.fs.delete(this.mrJobDir, true);
        LOG.info("Deleted working directory " + this.mrJobDir);
      }
    } catch (IOException ioe) {
      LOG.error("Failed to delete working directory " + this.mrJobDir);
    }
  }

  /**
   * Create a {@link gobblin.metrics.GobblinMetrics} instance for this job run from the Hadoop counters.
   */
  private void countersToMetrics(Counters counters, GobblinMetrics metrics) {
    // Write job-level counters
    CounterGroup jobCounterGroup = counters.getGroup(MetricGroup.JOB.name());
    for (Counter jobCounter : jobCounterGroup) {
      metrics.getCounter(jobCounter.getName()).inc(jobCounter.getValue());
    }

    // Write task-level counters
    CounterGroup taskCounterGroup = counters.getGroup(MetricGroup.TASK.name());
    for (Counter taskCounter : taskCounterGroup) {
      metrics.getCounter(taskCounter.getName()).inc(taskCounter.getValue());
    }
  }

  /**
   * The mapper class that runs assigned {@link WorkUnit}s.
   *
   * <p>
   *   The {@link #map} method de-serializes a {@link WorkUnit} (maybe a {@link MultiWorkUnit})
   *   from each input file and add the {@link WorkUnit} (or a list of {@link WorkUnit}s if it
   *   is a {@link MultiWorkUnit} to the list of {@link WorkUnit}s to run. The {@link #run} method
   *   actually runs the list of {@link WorkUnit}s in the {@link TaskExecutor}. This allows the
   *   {@link WorkUnit}s to be run in parallel if the {@link TaskExecutor} is configured to have
   *   more than one thread in its thread pool.
   * </p>
   */
  public static class TaskRunner extends Mapper<LongWritable, Text, NullWritable, NullWritable> {

    private FileSystem fs;
    private StateStore<TaskState> taskStateStore;
    private TaskExecutor taskExecutor;
    private TaskStateTracker taskStateTracker;
    private ServiceManager serviceManager;

    // A list of WorkUnits (flattened for MultiWorkUnits) to be run by this mapper
    private final List<WorkUnit> workUnits = Lists.newArrayList();

    @Override
    protected void setup(Context context) {
      try {
        this.fs = FileSystem.get(context.getConfiguration());
        this.taskStateStore = new FsStateStore<TaskState>(
            this.fs, SequenceFileOutputFormat.getOutputPath(context).toUri().getPath(), TaskState.class);
      } catch (IOException ioe) {
        throw new RuntimeException("Failed to setup the mapper task", ioe);
      }

      this.taskExecutor = new TaskExecutor(context.getConfiguration());
      this.taskStateTracker = new MRTaskStateTracker(context);
      this.serviceManager = new ServiceManager(Lists.newArrayList(this.taskExecutor, this.taskStateTracker));
      try {
        this.serviceManager.startAsync().awaitHealthy(5, TimeUnit.SECONDS);
      } catch (TimeoutException te) {
        LOG.error("Timed out while waiting for the service manager to start up", te);
        throw new RuntimeException(te);
      }
    }

    @Override
    public void run(Context context)
        throws IOException, InterruptedException {
      this.setup(context);

      try {
        // De-serialize and collect the list of WorkUnits to run
        while (context.nextKeyValue()) {
          this.map(context.getCurrentKey(), context.getCurrentValue(), context);
        }
        // Actually run the list of WorkUnits
        runWorkUnits(this.workUnits);
      } finally {
        this.cleanup(context);
      }
    }

    @Override
    public void map(LongWritable key, Text value, Context context)
        throws IOException, InterruptedException {
      WorkUnit workUnit =
          (value.toString().endsWith(MULTI_WORK_UNIT_FILE_EXTENSION) ? new MultiWorkUnit() : new WorkUnit());
      Closer closer = Closer.create();
      // Deserialize the work unit of the assigned task
      try {
        InputStream is = closer.register(this.fs.open(new Path(value.toString())));
        DataInputStream dis = closer.register((new DataInputStream(is)));
        workUnit.readFields(dis);
      } catch (Throwable t) {
        throw closer.rethrow(t);
      } finally {
        closer.close();
      }

      if (workUnit instanceof MultiWorkUnit) {
        this.workUnits.addAll(((MultiWorkUnit) workUnit).getWorkUnits());
      } else {
        this.workUnits.add(workUnit);
      }
    }

    @Override
    protected void cleanup(Context context)
        throws IOException, InterruptedException {
      try {
        this.serviceManager.stopAsync().awaitStopped(5, TimeUnit.SECONDS);
      } catch (TimeoutException te) {
        // Ignored
      }
    }

    /**
     * Run the given list of {@link WorkUnit}s sequentially. If any work unit/task fails,
     * an {@link java.io.IOException} is thrown so the mapper is failed and retried.
     */
    private void runWorkUnits(List<WorkUnit> workUnits)
        throws IOException, InterruptedException {
      if (workUnits.isEmpty()) {
        LOG.warn("No work units to run");
        return;
      }

      String jobId = workUnits.get(0).getProp(ConfigurationKeys.JOB_ID_KEY);
      JobMetrics jobMetrics = JobMetrics.get(null, jobId);

      for (WorkUnit workUnit : workUnits) {
        workUnit.setProp(Instrumented.METRIC_CONTEXT_NAME_KEY, jobMetrics.getName());
        String taskId = workUnit.getProp(ConfigurationKeys.TASK_ID_KEY);
        // Delete the task state file for the task if it already exists.
        // This usually happens if the task is retried upon failure.
        if (this.taskStateStore.exists(jobId, taskId + TASK_STATE_STORE_TABLE_SUFFIX)) {
          this.taskStateStore.delete(jobId, taskId + TASK_STATE_STORE_TABLE_SUFFIX);
        }
      }

      CountDownLatch countDownLatch = new CountDownLatch(workUnits.size());
      List<Task> tasks = AbstractJobLauncher.submitWorkUnits(
          jobId, workUnits, this.taskStateTracker, this.taskExecutor, countDownLatch);

      LOG.info(String.format("Waiting for submitted tasks of job %s to complete...", jobId));
      while (countDownLatch.getCount() > 0) {
        LOG.info(String
            .format("%d out of %d tasks of job %s are running", countDownLatch.getCount(), workUnits.size(), jobId));
        countDownLatch.await(10, TimeUnit.SECONDS);
      }
      LOG.info(String.format("All tasks of job %s have completed", jobId));

      boolean hasTaskFailure = false;
      for (Task task : tasks) {
        LOG.info("Writing task state for task " + task.getTaskId());
        this.taskStateStore.put(task.getJobId(), task.getTaskId() + TASK_STATE_STORE_TABLE_SUFFIX, task.getTaskState());

        if (task.getTaskState().getWorkingState() == WorkUnitState.WorkingState.FAILED) {
          hasTaskFailure = true;
        }
      }

      if (hasTaskFailure) {
        throw new IOException("Not all tasks completed successfully");
      }
    }
  }
}<|MERGE_RESOLUTION|>--- conflicted
+++ resolved
@@ -107,13 +107,11 @@
   private final Job job;
   private final Path mrJobDir;
 
-  public MRJobLauncher(Properties sysProps, Properties jobProps)
-      throws Exception {
+  public MRJobLauncher(Properties sysProps, Properties jobProps) throws Exception {
     this(sysProps, jobProps, new Configuration());
   }
 
-  public MRJobLauncher(Properties properties, Properties jobProps, Configuration conf)
-      throws Exception {
+  public MRJobLauncher(Properties properties, Properties jobProps, Configuration conf) throws Exception {
     super(properties, jobProps);
 
     this.conf = conf;
@@ -151,8 +149,7 @@
   }
 
   @Override
-  public void close()
-      throws IOException {
+  public void close() throws IOException {
     try {
       if (!this.job.isComplete()) {
         LOG.info("Killing the Hadoop MR job for job " + this.jobContext.getJobId());
@@ -164,8 +161,7 @@
   }
 
   @Override
-  protected void runWorkUnits(List<WorkUnit> workUnits)
-      throws Exception {
+  protected void runWorkUnits(List<WorkUnit> workUnits) throws Exception {
     String jobName = this.jobContext.getJobName();
     JobState jobState = this.jobContext.getJobState();
 
@@ -202,8 +198,8 @@
 
       jobState.setState(this.job.isSuccessful() ? JobState.RunningState.SUCCESSFUL : JobState.RunningState.FAILED);
       // Collect the output task states and add them to the job state
-      jobState.addTaskStates(
-          collectOutput(new Path(jobOutputPath, this.jobProps.getProperty(ConfigurationKeys.JOB_ID_KEY))));
+      jobState.addTaskStates(collectOutput(new Path(jobOutputPath, this.jobProps
+          .getProperty(ConfigurationKeys.JOB_ID_KEY))));
 
       // Create a metrics set for this job run from the Hadoop counters.
       // The metrics set is to be persisted to the metrics store later.
@@ -215,8 +211,7 @@
   }
 
   @Override
-  protected JobLock getJobLock()
-      throws IOException {
+  protected JobLock getJobLock() throws IOException {
     return new FileBasedJobLock(this.fs, this.jobProps.getProperty(ConfigurationKeys.JOB_LOCK_DIR_KEY),
         this.jobContext.getJobName());
   }
@@ -239,11 +234,8 @@
    * Add dependent jars and files.
    */
   private void addDependencies() throws IOException {
-<<<<<<< HEAD
-=======
     Optional<Timer.Context> distributedCacheSetupTimer =
         Instrumented.timerContext(this.runtimeMetricContext, MetricNames.RunJobTimings.MR_DISTRIBUTED_CACHE_POPULATE);
->>>>>>> 4ec48ef6
     Path jarFileDir = new Path(this.mrJobDir, "_jars");
 
     // Add framework jars to the classpath for the mappers/reducer
@@ -265,26 +257,16 @@
     if (jobProps.containsKey(ConfigurationKeys.JOB_HDFS_FILES_KEY)) {
       addHDFSFiles(jobProps.getProperty(ConfigurationKeys.JOB_HDFS_FILES_KEY));
     }
-<<<<<<< HEAD
-  }
-=======
     Instrumented.endTimer(distributedCacheSetupTimer);
   }
 
   /**
    * Prepare the Hadoop MR job, including configuring the job and setting up the input/output paths.
    */
-  private Path prepareHadoopJob(List<WorkUnit> workUnits)
-      throws IOException {
+  private Path prepareHadoopJob(List<WorkUnit> workUnits) throws IOException {
     Optional<Timer.Context> setupMRJobTimer =
         Instrumented.timerContext(this.runtimeMetricContext, MetricNames.RunJobTimings.MR_JOB_SETUP);
->>>>>>> 4ec48ef6
-
-  /**
-   * Prepare the Hadoop MR job, including configuring the job and setting up the input/output paths.
-   */
-  private Path prepareHadoopJob(List<WorkUnit> workUnits)
-      throws IOException {
+
     this.job.setJarByClass(MRJobLauncher.class);
     this.job.setMapperClass(TaskRunner.class);
 
@@ -330,8 +312,7 @@
    * Add framework or job-specific jars to the classpath through DistributedCache
    * so the mappers can use them.
    */
-  private void addJars(Path jarFileDir, String jarFileList)
-      throws IOException {
+  private void addJars(Path jarFileDir, String jarFileList) throws IOException {
     LocalFileSystem lfs = FileSystem.getLocal(this.conf);
     for (String jarFile : SPLITTER.split(jarFileList)) {
       Path srcJarFile = new Path(jarFile);
@@ -351,8 +332,7 @@
   /**
    * Add local non-jar files the job depends on to DistributedCache.
    */
-  private void addLocalFiles(Path jobFileDir, String jobFileList)
-      throws IOException {
+  private void addLocalFiles(Path jobFileDir, String jobFileList) throws IOException {
     DistributedCache.createSymlink(this.conf);
     for (String jobFile : SPLITTER.split(jobFileList)) {
       Path srcJobFile = new Path(jobFile);
@@ -371,8 +351,7 @@
   /**
    * Add non-jar files already on HDFS that the job depends on to DistributedCache.
    */
-  private void addHDFSFiles(String jobFileList)
-      throws IOException {
+  private void addHDFSFiles(String jobFileList) throws IOException {
     DistributedCache.createSymlink(this.conf);
     for (String jobFile : SPLITTER.split(jobFileList)) {
       Path srcJobFile = new Path(jobFile);
@@ -428,8 +407,7 @@
   /**
    * Collect the output {@link TaskState}s of the job as a list.
    */
-  private List<TaskState> collectOutput(Path taskStatePath)
-      throws IOException {
+  private List<TaskState> collectOutput(Path taskStatePath) throws IOException {
     List<TaskState> taskStates = Lists.newArrayList();
 
     FileStatus[] fileStatuses = this.fs.listStatus(taskStatePath, new PathFilter() {
@@ -524,8 +502,9 @@
     protected void setup(Context context) {
       try {
         this.fs = FileSystem.get(context.getConfiguration());
-        this.taskStateStore = new FsStateStore<TaskState>(
-            this.fs, SequenceFileOutputFormat.getOutputPath(context).toUri().getPath(), TaskState.class);
+        this.taskStateStore =
+            new FsStateStore<TaskState>(this.fs, SequenceFileOutputFormat.getOutputPath(context).toUri().getPath(),
+                TaskState.class);
       } catch (IOException ioe) {
         throw new RuntimeException("Failed to setup the mapper task", ioe);
       }
@@ -542,8 +521,7 @@
     }
 
     @Override
-    public void run(Context context)
-        throws IOException, InterruptedException {
+    public void run(Context context) throws IOException, InterruptedException {
       this.setup(context);
 
       try {
@@ -559,8 +537,7 @@
     }
 
     @Override
-    public void map(LongWritable key, Text value, Context context)
-        throws IOException, InterruptedException {
+    public void map(LongWritable key, Text value, Context context) throws IOException, InterruptedException {
       WorkUnit workUnit =
           (value.toString().endsWith(MULTI_WORK_UNIT_FILE_EXTENSION) ? new MultiWorkUnit() : new WorkUnit());
       Closer closer = Closer.create();
@@ -583,8 +560,7 @@
     }
 
     @Override
-    protected void cleanup(Context context)
-        throws IOException, InterruptedException {
+    protected void cleanup(Context context) throws IOException, InterruptedException {
       try {
         this.serviceManager.stopAsync().awaitStopped(5, TimeUnit.SECONDS);
       } catch (TimeoutException te) {
@@ -596,8 +572,7 @@
      * Run the given list of {@link WorkUnit}s sequentially. If any work unit/task fails,
      * an {@link java.io.IOException} is thrown so the mapper is failed and retried.
      */
-    private void runWorkUnits(List<WorkUnit> workUnits)
-        throws IOException, InterruptedException {
+    private void runWorkUnits(List<WorkUnit> workUnits) throws IOException, InterruptedException {
       if (workUnits.isEmpty()) {
         LOG.warn("No work units to run");
         return;
@@ -617,13 +592,14 @@
       }
 
       CountDownLatch countDownLatch = new CountDownLatch(workUnits.size());
-      List<Task> tasks = AbstractJobLauncher.submitWorkUnits(
-          jobId, workUnits, this.taskStateTracker, this.taskExecutor, countDownLatch);
+      List<Task> tasks =
+          AbstractJobLauncher.submitWorkUnits(jobId, workUnits, this.taskStateTracker, this.taskExecutor,
+              countDownLatch);
 
       LOG.info(String.format("Waiting for submitted tasks of job %s to complete...", jobId));
       while (countDownLatch.getCount() > 0) {
-        LOG.info(String
-            .format("%d out of %d tasks of job %s are running", countDownLatch.getCount(), workUnits.size(), jobId));
+        LOG.info(String.format("%d out of %d tasks of job %s are running", countDownLatch.getCount(), workUnits.size(),
+            jobId));
         countDownLatch.await(10, TimeUnit.SECONDS);
       }
       LOG.info(String.format("All tasks of job %s have completed", jobId));
