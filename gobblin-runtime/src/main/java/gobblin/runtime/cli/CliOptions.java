--- conflicted
+++ resolved
@@ -21,15 +21,7 @@
 import org.apache.commons.cli.Option;
 import org.apache.commons.cli.Options;
 import org.apache.commons.cli.ParseException;
-<<<<<<< HEAD
-=======
-
-import org.apache.commons.configuration.ConfigurationConverter;
->>>>>>> 769d686c
 import org.apache.commons.configuration.ConfigurationException;
-
-import org.apache.hadoop.conf.Configuration;
-import org.apache.hadoop.fs.Path;
 
 import gobblin.util.JobConfigurationUtils;
 
@@ -64,7 +56,6 @@
    * @throws IOException
    */
   public static Properties parseArgs(Class<?> caller, String[] args) throws IOException {
-
     try {
       // Parse command-line options
       CommandLine cmd = new DefaultParser().parse(options(), args);
@@ -80,13 +71,8 @@
       }
 
       // Load system and job configuration properties
-<<<<<<< HEAD
       Properties sysConfig = JobConfigurationUtils.fileToProperties(cmd.getOptionValue(SYS_CONFIG_OPTION.getLongOpt()));
       Properties jobConfig = JobConfigurationUtils.fileToProperties(cmd.getOptionValue(JOB_CONFIG_OPTION.getLongOpt()));
-=======
-      Properties sysConfig = fileToProperties(cmd.getOptionValue(SYS_CONFIG_OPTION.getLongOpt()));
-      Properties jobConfig = fileToProperties(cmd.getOptionValue(JOB_CONFIG_OPTION.getLongOpt()));
->>>>>>> 769d686c
 
       return JobConfigurationUtils.combineSysAndJobProperties(sysConfig, jobConfig);
     } catch (ParseException pe) {
@@ -112,10 +98,4 @@
     return options;
   }
 
-  private static Properties fileToProperties(String fileName) throws IOException, ConfigurationException {
-    Path filePath = new Path(fileName);
-    PropertiesConfiguration propsConfig = new PropertiesConfiguration();
-    propsConfig.load(filePath.getFileSystem(new Configuration()).open(filePath));
-    return ConfigurationConverter.getProperties(propsConfig);
-  }
 }